--- conflicted
+++ resolved
@@ -213,22 +213,6 @@
 	assert.Equal(t, 6, db2.LLen(listKey))
 }
 
-<<<<<<< HEAD
-func TestRoseDB_LIndex(t *testing.T) {
-	t.Run("fileio", func(t *testing.T) {
-		testRoseDBRLIndex(t, FileIO, KeyOnlyMemMode)
-	})
-	t.Run("mmap", func(t *testing.T) {
-		testRoseDBRLIndex(t, MMap, KeyValueMemMode)
-	})
-}
-
-func testRoseDBRLIndex(t *testing.T, ioType IOType, mode DataIndexMode) {
-	path := filepath.Join("/tmp", "rosedb")
-	opts := DefaultOptions(path)
-	opts.IoType = ioType
-	opts.IndexMode = mode
-=======
 func TestRoseDB_DiscardStat_List(t *testing.T) {
 	helper := func(isDelete bool) {
 		path := filepath.Join("/tmp", "rosedb")
@@ -272,70 +256,10 @@
 	path := filepath.Join("/tmp", "rosedb")
 	opts := DefaultOptions(path)
 	opts.LogFileSizeThreshold = 64 << 20
->>>>>>> 213239e9
-	db, err := Open(opts)
-	assert.Nil(t, err)
-	defer destroyDB(db)
-
-<<<<<<< HEAD
-	// none
-	listKey := []byte("my_list")
-	v, err := db.LIndex(listKey, 0)
-	assert.Nil(t, v)
-	assert.Nil(t, err)
-
-	// one
-	err = db.RPush(listKey, GetKey(1))
-	assert.Nil(t, err)
-
-	lVal1, err := db.LIndex(listKey, 0)
-	assert.Nil(t, err)
-	assert.Equal(t, lVal1, GetKey(1))
-
-	rVal1, err := db.LIndex(listKey, -1)
-	assert.Nil(t, err)
-	assert.Equal(t, rVal1, GetKey(1))
-
-	// out of right range with one
-	rOut1, err := db.LIndex(listKey, 1)
-	assert.Nil(t, err)
-	assert.Nil(t, rOut1)
-
-	// out of left range with one
-	lOut1, err := db.LIndex(listKey, -2)
-	assert.Nil(t, err)
-	assert.Nil(t, lOut1)
-
-	// two
-	err = db.RPush(listKey, GetKey(2))
-	assert.Nil(t, err)
-
-	lVal1, err = db.LIndex(listKey, 0)
-	assert.Nil(t, err)
-	assert.Equal(t, lVal1, GetKey(1))
-
-	lVal2, err := db.LIndex(listKey, 1)
-	assert.Nil(t, err)
-	assert.Equal(t, lVal2, GetKey(2))
-
-	rVal1, err = db.LIndex(listKey, -2)
-	assert.Nil(t, err)
-	assert.Equal(t, rVal1, GetKey(1))
-
-	rVal2, err := db.LIndex(listKey, -1)
-	assert.Nil(t, err)
-	assert.Equal(t, rVal2, GetKey(2))
-
-	// out of right range with two
-	rOut2, err := db.LIndex(listKey, 2)
-	assert.Nil(t, err)
-	assert.Nil(t, rOut2)
-
-	// out of left range with two
-	lOut2, err := db.LIndex(listKey, -3)
-	assert.Nil(t, err)
-	assert.Nil(t, lOut2)
-=======
+	db, err := Open(opts)
+	assert.Nil(t, err)
+	defer destroyDB(db)
+
 	listKey := []byte("my_list")
 	writeCount := 800000
 	for i := 0; i < writeCount; i++ {
@@ -361,5 +285,81 @@
 
 	l2 := db.LLen(listKey)
 	assert.Equal(t, writeCount-writeCount/3, l2)
->>>>>>> 213239e9
+}
+
+func TestRoseDB_LIndex(t *testing.T) {
+	t.Run("fileio", func(t *testing.T) {
+		testRoseDBRLIndex(t, FileIO, KeyOnlyMemMode)
+	})
+	t.Run("mmap", func(t *testing.T) {
+		testRoseDBRLIndex(t, MMap, KeyValueMemMode)
+	})
+}
+
+func testRoseDBRLIndex(t *testing.T, ioType IOType, mode DataIndexMode) {
+	path := filepath.Join("/tmp", "rosedb")
+	opts := DefaultOptions(path)
+	opts.IoType = ioType
+	opts.IndexMode = mode
+	db, err := Open(opts)
+	assert.Nil(t, err)
+	defer destroyDB(db)
+
+	// none
+	listKey := []byte("my_list")
+	v, err := db.LIndex(listKey, 0)
+	assert.Nil(t, v)
+	assert.Nil(t, err)
+
+	// one
+	err = db.RPush(listKey, GetKey(1))
+	assert.Nil(t, err)
+
+	lVal1, err := db.LIndex(listKey, 0)
+	assert.Nil(t, err)
+	assert.Equal(t, lVal1, GetKey(1))
+
+	rVal1, err := db.LIndex(listKey, -1)
+	assert.Nil(t, err)
+	assert.Equal(t, rVal1, GetKey(1))
+
+	// out of right range with one
+	rOut1, err := db.LIndex(listKey, 1)
+	assert.Nil(t, err)
+	assert.Nil(t, rOut1)
+
+	// out of left range with one
+	lOut1, err := db.LIndex(listKey, -2)
+	assert.Nil(t, err)
+	assert.Nil(t, lOut1)
+
+	// two
+	err = db.RPush(listKey, GetKey(2))
+	assert.Nil(t, err)
+
+	lVal1, err = db.LIndex(listKey, 0)
+	assert.Nil(t, err)
+	assert.Equal(t, lVal1, GetKey(1))
+
+	lVal2, err := db.LIndex(listKey, 1)
+	assert.Nil(t, err)
+	assert.Equal(t, lVal2, GetKey(2))
+
+	rVal1, err = db.LIndex(listKey, -2)
+	assert.Nil(t, err)
+	assert.Equal(t, rVal1, GetKey(1))
+
+	rVal2, err := db.LIndex(listKey, -1)
+	assert.Nil(t, err)
+	assert.Equal(t, rVal2, GetKey(2))
+
+	// out of right range with two
+	rOut2, err := db.LIndex(listKey, 2)
+	assert.Nil(t, err)
+	assert.Nil(t, rOut2)
+
+	// out of left range with two
+	lOut2, err := db.LIndex(listKey, -3)
+	assert.Nil(t, err)
+	assert.Nil(t, lOut2)
 }